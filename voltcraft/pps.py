"""voltcraft.pps"""
import functools
import sys

import serial

# The model can be identified by the maximum voltage and maximum current.
# But this is probably one of the weirdest naming-schemes I've seen...
# It just doesn't really make sense...
PPS_MODELS = {
    (18.0, 10.0): "PPS11810",  # not confirmed yet
    (36.2, 07.0): "PPS11360",  # confirmed
    (60.0, 02.5): "PPS11603",  # not confirmed yet
<<<<<<< HEAD
    (18.2, 22.0): "PPS13610",  # confirmed by Yanuino 2021-12-29
=======
    (18.2, 22.0): "PPS13610",  # confirmed ersekcs 2021-11-24
>>>>>>> d448b22b
    (36.2, 12.0): "PPS16005",  # confirmed
    (60.0, 05.0): "PPS11815",  # not confirmed yet
    (18.2, 12.0): "PPS11810",  # added MB 2019-01-10
    (32.2, 21.5): "DPPS3220",  # added tykling 2019-03-26
    (60.5, 11.0): "DPPS6010",
}

PPS_TIMEOUT = 1.00


def _pps_debug(s, debug=True):
    """debug printing for PPS"""
    if debug:
        sys.stdout.write(s)
        sys.stdout.flush()


# noinspection PyPep8Naming
class PPS(object):
    def __init__(self, port="/dev/ttyUSB0", reset=True, prom=None, debug=False):
        """PPS(port, reset, prom)

        Parameters
        ----------
        port : str
            default '/dev/ttyUSB0'
        reset : bool
            reset the voltage and current limit to 0, and disable the output
        prom : int
            default None, if set choose preset values from internal PROM 0,1,2
        debug : bool
            output debug messages
        """
        self._serial = serial.Serial(port, timeout=PPS_TIMEOUT)
        self._serial.flushInput()
        self._serial.flushOutput()
        self._debug = functools.partial(_pps_debug, debug=bool(debug))

        try:
            gmax = self._query("GMAX")
        except serial.SerialTimeoutException:
            raise RuntimeError("No Voltcraft PPS powersupply connected to %s" % port)
        else:
            self._imult = 100.0 if gmax == "362700" else 10.0
            self._vmax = int(gmax[0:3]) / 10.0
            self._imax = int(gmax[3:6]) / self._imult

        try:
            self._model = PPS_MODELS[(self._vmax, self._imax)]
        except KeyError:
            raise RuntimeError(
                "unknown Voltcraft PPS model with max V: {}, I: {}".format(
                    self._vmax, self._imax
                )
            )

        if bool(reset):
            self.output(0)
            self.voltage(0)
            self.current(0)

        if not (prom is None):
            self.use_preset(prom)

    @property
    def VMAX(self):
        """maximum output voltage"""
        return self._vmax

    @property
    def IMAX(self):
        """maximum output current"""
        return self._imax

    @property
    def MODEL(self):
        """PS model number"""
        return self._model

    @property
    def IMULT(self):
        """current multiplier"""
        return self._imult

    def _query(self, cmd):
        """tx/rx to/from PS"""
        self._debug("PPS <- %s<CR>\n" % cmd)
        self._serial.write((cmd + "\r").encode())
        b = []
        self._debug("PPS -> ")
        while True:
            b.append(self._serial.read(1))
            self._debug(b[-1].replace(b"\r", b"<CR>").decode())
            if b[-1] in {b"", b"\x00"}:
                raise serial.SerialTimeoutException()
            if b"".join(b[-3:]) == b"OK\r":
                break
        self._debug("\n")
        return (b"".join(b[:-4])).decode()

    def limits(self):
        """get maximum voltage and current from PS"""
        return self._vmax, self._imax

    def output(self, state):
        """enable/disable the PS output"""
        state = 1 if not state else 0
        self._query("SOUT%d" % state)

    def voltage(self, voltage):
        """set voltage: silently saturates at 0 and VMAX"""
        voltage = min(max(0, int(voltage * 10)), int(self._vmax * 10))
        self._query("VOLT%03d" % voltage)

    def current(self, current):
        """set current: silently saturates at 0 and IMAX"""
        current = min(max(0, int(current * self._imult)), int(self._imax * self._imult))
        self._query("CURR%03d" % current)

    def reading(self):
        """read applied output voltage and current and if PS is in "CV" or "CC" mode"""
        getd = self._query("GETD")
        voltage = int(getd[0:4]) / 100.0
        current = int(getd[4:8]) / 100.0
        mode = "CC" if int(getd[8]) else "CV"
        return voltage, current, mode

    def store_presets(self, VC0, VC1, VC2):
        """
        store preset value tuples (voltage, current)
        """
        vcs = []
        for voltage, current in [VC0, VC1, VC2]:
            vcs.append(
                (
                    min(max(0.0, voltage), self._vmax) * 10,
                    min(max(0.0, current), self._imax) * self._imult,
                )
            )
        self._query("PROM%s" % "".join("%03d%03d" % s for s in vcs))

    def load_presets(self):
        """load preset value tuples (voltage, current)"""
        getm = self._query("GETM")
        v0 = int(getm[0:3]) / 10.0
        i0 = int(getm[3:6]) / self._imult
        v1 = int(getm[7:10]) / 10.0
        i1 = int(getm[10:13]) / self._imult
        v2 = int(getm[14:17]) / 10.0
        i2 = int(getm[17:20]) / self._imult
        return [(v0, i0), (v1, i1), (v2, i2)]

    def use_preset(self, nbr):
        """use specified preset"""
        nbr = min(max(0, int(nbr)), 2)
        self._query("RUNM%d" % nbr)

    @property
    def preset(self):
        """preset values: (voltage, current)"""
        gets = self._query("GETS")
        voltage = int(gets[0:3]) / 10.0
        current = int(gets[3:6]) / self._imult
        return voltage, current

    @preset.setter
    def preset(self, VC):
        self.preset_voltage = VC[0]
        self.preset_current = VC[1]

    @property
    def preset_voltage(self):
        """preset voltage"""
        govp = self._query("GOVP")
        voltage = int(govp[0:3]) / 10.0
        return voltage

    @preset_voltage.setter
    def preset_voltage(self, voltage):
        voltage = min(max(0.0, float(voltage)), self._vmax) * 10
        self._query("SOVP%03d" % int(voltage))

    @property
    def preset_current(self):
        """preset current"""
        gocp = self._query("GOCP")
        current = int(gocp[0:3]) / self._imult
        return current

    @preset_current.setter
    def preset_current(self, current):
        current = min(max(0.0, float(current)), self._imax) * self._imult
        self._query("SOCP%03d" % int(current))

    def power_dissipation(self):
        """return current power dissipation"""
        voltage, current, _ = self.reading()
        return voltage * current<|MERGE_RESOLUTION|>--- conflicted
+++ resolved
@@ -11,11 +11,7 @@
     (18.0, 10.0): "PPS11810",  # not confirmed yet
     (36.2, 07.0): "PPS11360",  # confirmed
     (60.0, 02.5): "PPS11603",  # not confirmed yet
-<<<<<<< HEAD
-    (18.2, 22.0): "PPS13610",  # confirmed by Yanuino 2021-12-29
-=======
-    (18.2, 22.0): "PPS13610",  # confirmed ersekcs 2021-11-24
->>>>>>> d448b22b
+    (18.2, 22.0): "PPS13610",  # confirmed by Yanuino 2021-12-29, ersekcs 2021-11-24
     (36.2, 12.0): "PPS16005",  # confirmed
     (60.0, 05.0): "PPS11815",  # not confirmed yet
     (18.2, 12.0): "PPS11810",  # added MB 2019-01-10
